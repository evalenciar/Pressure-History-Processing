--- conflicted
+++ resolved
@@ -2,6 +2,7 @@
 
 ## Overview
 
+This project provides comprehensive tools and scripts for processing pipeline pressure history data, performing rainflow analysis, smoothing ILI caliper data, and calculating fatigue damage using MD-2-4 and MD-5-3 methods. The workflow is designed to process large datasets of pipeline inspection data, pressure histories, and caliper measurements to generate detailed fatigue assessments and remaining life analyses.
 This project provides comprehensive tools and scripts for processing pipeline pressure history data, performing rainflow analysis, smoothing ILI caliper data, and calculating fatigue damage using MD-2-4 and MD-5-3 methods. The workflow is designed to process large datasets of pipeline inspection data, pressure histories, and caliper measurements to generate detailed fatigue assessments and remaining life analyses.
 
 ---
@@ -17,11 +18,7 @@
 4. **Applies MD-2-4 Method**: Calculates stress concentration factors (Km) based on dent geometry and restraint conditions
 5. **Applies MD-5-3 Method**: Determines scale factors and performs remaining life analysis
 6. **Processes Caliper Data**: Smooths raw ILI measurements and extracts MD-4-9 geometric parameters
-<<<<<<< HEAD
 7. **Generates Comprehensive Reports**: Creates detailed summary images and Excel workbooks for each dent with all analysis results
-=======
-7. **Generates Comprehensive Reports**: Creates detailed Excel workbooks for each dent with all analysis results
->>>>>>> cf94b6fd
 
 ---
 
@@ -38,27 +35,17 @@
    - `Continuous Measure (m)`: Station positions
    - `Tag Name`: Station identifiers matching pressure history column headers
 
-<<<<<<< HEAD
 3. **Caliper Folder**: Directory containing ILI caliper data files (.xlsx/.csv)
    - Raw measurement data for dent geometry analysis
    - Files should be named to match dent identifiers
    - Ensure data formatting method exists by checking available ILI formats in `processing.py`
-=======
-3. **Caliper Folder**: Directory containing ILI caliper data files (.xlsx)
-   - Raw measurement data for dent geometry analysis
-   - Files should be named to match dent identifiers
->>>>>>> cf94b6fd
 
 4. **Output Folder**: Directory where individual dent analysis workbooks will be saved
 
 5. **Summary Folder**: Directory for summary reports and consolidated results
 
 ### **Optional Files**
-<<<<<<< HEAD
 - **Press Dict File** (.xlsx): Custom pressure bin definitions for specialized analysis
-=======
-- **Press Dict File** (.xlsx/.json): Custom pressure bin definitions for specialized analysis
->>>>>>> cf94b6fd
 
 ---
 
@@ -108,15 +95,8 @@
 ---
 
 ## Installation and Setup
-<<<<<<< HEAD
 Use the provided `requirements.txt` document to install all necessary dependencies. Run the line below in your terminal.
 
 ```bash
 pip install -r requirements.txt
-=======
-
-### **Dependencies**
-```bash
-pip install pandas numpy openpyxl matplotlib rainflow scipy xlwings
->>>>>>> cf94b6fd
 ```